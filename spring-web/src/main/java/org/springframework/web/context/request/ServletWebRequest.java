--- conflicted
+++ resolved
@@ -212,29 +212,14 @@
 			return this.notModified;
 		}
 		// Evaluate conditions in order of precedence.
-<<<<<<< HEAD
 		// See https://datatracker.ietf.org/doc/html/rfc9110#section-13.2.2
 		if (validateIfMatch(eTag)) {
-			updateResponseStateChanging();
-=======
-		// See https://tools.ietf.org/html/rfc7232#section-6
-
-		if (validateIfUnmodifiedSince(lastModifiedTimestamp)) {
-			if (this.notModified && response != null) {
-				response.setStatus(HttpStatus.PRECONDITION_FAILED.value());
-			}
-			if (SAFE_METHODS.contains(getRequest().getMethod())) {
-				if (StringUtils.hasLength(etag) && response.getHeader(HttpHeaders.ETAG) == null) {
-					response.setHeader(HttpHeaders.ETAG, padEtagIfNecessary(etag));
-				}
-				response.setDateHeader(HttpHeaders.LAST_MODIFIED, lastModifiedTimestamp);
-			}
->>>>>>> 94109988
+			updateResponseStateChanging(eTag, lastModifiedTimestamp);
 			return this.notModified;
 		}
 		// 2) If-Unmodified-Since
 		else if (validateIfUnmodifiedSince(lastModifiedTimestamp)) {
-			updateResponseStateChanging();
+			updateResponseStateChanging(eTag, lastModifiedTimestamp);
 			return this.notModified;
 		}
 		// 3) If-None-Match
@@ -324,9 +309,12 @@
 		return first.equals(second);
 	}
 
-	private void updateResponseStateChanging() {
+	private void updateResponseStateChanging(String eTag, long lastModifiedTimestamp) {
 		if (this.notModified && getResponse() != null) {
 			getResponse().setStatus(HttpStatus.PRECONDITION_FAILED.value());
+		}
+		else {
+			addCachingResponseHeaders(eTag, lastModifiedTimestamp);
 		}
 	}
 
@@ -362,13 +350,17 @@
 				getResponse().setStatus(isHttpGetOrHead ?
 						HttpStatus.NOT_MODIFIED.value() : HttpStatus.PRECONDITION_FAILED.value());
 			}
-			if (isHttpGetOrHead) {
-				if (lastModifiedTimestamp > 0 && parseDateValue(getResponse().getHeader(HttpHeaders.LAST_MODIFIED)) == -1) {
-					getResponse().setDateHeader(HttpHeaders.LAST_MODIFIED, lastModifiedTimestamp);
-				}
-				if (StringUtils.hasLength(eTag) && getResponse().getHeader(HttpHeaders.ETAG) == null) {
-					getResponse().setHeader(HttpHeaders.ETAG, padEtagIfNecessary(eTag));
-				}
+			addCachingResponseHeaders(eTag, lastModifiedTimestamp);
+		}
+	}
+
+	private void addCachingResponseHeaders(String eTag, long lastModifiedTimestamp) {
+		if (SAFE_METHODS.contains(getRequest().getMethod())) {
+			if (lastModifiedTimestamp > 0 && parseDateValue(getResponse().getHeader(HttpHeaders.LAST_MODIFIED)) == -1) {
+				getResponse().setDateHeader(HttpHeaders.LAST_MODIFIED, lastModifiedTimestamp);
+			}
+			if (StringUtils.hasLength(eTag) && getResponse().getHeader(HttpHeaders.ETAG) == null) {
+				getResponse().setHeader(HttpHeaders.ETAG, padEtagIfNecessary(eTag));
 			}
 		}
 	}
